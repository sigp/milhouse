use crate::{
    utils::{opt_packing_depth, opt_packing_factor, Length},
<<<<<<< HEAD
    Leaf, Tree, Value,
=======
    Leaf, PackedLeaf, Tree, Value,
>>>>>>> e148e57a
};

#[derive(Debug)]
pub struct Iter<'a, T: Value> {
    /// Stack of tree nodes corresponding to the current position.
    stack: Vec<&'a Tree<T>>,
    /// The list index corresponding to the current position (next element to be yielded).
    index: usize,
    /// The `depth` of the root tree.
    full_depth: usize,
    /// Cached packing factor to avoid re-calculating `opt_packing_factor`.
    ///
    /// Initialised to 0 if `T` is not packed.
    packing_factor: usize,
    /// Cached packing depth to avoid re-calculating `opt_packing_depth`.
    packing_depth: usize,
    /// Number of items that will be yielded by the iterator.
    length: Length,
}

impl<'a, T: Value> Iter<'a, T> {
    pub fn from_index(index: usize, root: &'a Tree<T>, depth: usize, length: Length) -> Self {
        let mut stack = Vec::with_capacity(depth);
        stack.push(root);

        Iter {
            stack,
            index,
            full_depth: depth,
            packing_factor: opt_packing_factor::<T>().unwrap_or(0),
            packing_depth: opt_packing_depth::<T>().unwrap_or(0),
            length,
        }
    }
}

impl<'a, T: Value> Iterator for Iter<'a, T> {
    type Item = &'a T;

    fn next(&mut self) -> Option<Self::Item> {
        if self.index >= self.length.as_usize() {
            return None;
        }

        match self.stack.last() {
            None | Some(Tree::Zero(_)) => None,
            Some(Tree::Leaf(Leaf { value, .. })) => {
                let result = Some(value.as_ref());

                self.index += 1;

                // Backtrack to the parent node of the next subtree
                for _ in 0..=self.index.trailing_zeros() {
                    self.stack.pop();
                }

                result
            }
            Some(Tree::PackedLeaf(packed_leaf)) => {
                let sub_index = self.index % self.packing_factor;

                let result = packed_leaf.get(sub_index);

                self.index += 1;

                // Reached end of chunk
                if sub_index + 1 == self.packing_factor {
                    let to_pop = self
                        .index
                        .trailing_zeros()
                        .checked_sub(self.packing_depth as u32)
                        .expect("index should have at least `packing_depth` trailing zeroes");

                    for _ in 0..=to_pop {
                        self.stack.pop();
                    }
                }

                result
            }
            Some(Tree::Node { left, right, .. }) => {
                let depth = self.full_depth - self.stack.len();

                // Go left
                if (self.index >> (depth + self.packing_depth)) & 1 == 0 {
                    self.stack.push(left);
                    self.next()
                }
                // Go right
                else {
                    self.stack.push(right);
                    self.next()
                }
            }
        }
    }

    fn size_hint(&self) -> (usize, Option<usize>) {
        let remaining = self.length.as_usize().saturating_sub(self.index);
        (remaining, Some(remaining))
    }
}

impl<'a, T: Value> ExactSizeIterator for Iter<'a, T> {}<|MERGE_RESOLUTION|>--- conflicted
+++ resolved
@@ -1,10 +1,6 @@
 use crate::{
     utils::{opt_packing_depth, opt_packing_factor, Length},
-<<<<<<< HEAD
-    Leaf, Tree, Value,
-=======
     Leaf, PackedLeaf, Tree, Value,
->>>>>>> e148e57a
 };
 
 #[derive(Debug)]
