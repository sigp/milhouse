[package]
name = "milhouse"
version = "0.5.0"
description = "Persistent binary merkle tree"
edition = "2021"
license = "Apache-2.0"
readme = "README.md"
repository = "https://github.com/sigp/milhouse"
documentation = "https://docs.rs/milhouse"
keywords = ["ethereum", "functional"]
categories = ["data-structures", "cryptography::cryptocurrencies"]

[dependencies]
educe = "0.6.0"
ethereum_hashing = "0.7.0"
ethereum_ssz = "0.8"
ethereum_ssz_derive = "0.8"
itertools = "0.13.0"
parking_lot = "0.12.1"
rayon = "1.5.1"
serde = { version = "1.0.0", features = ["derive"] }
tree_hash = "0.9"
triomphe = "0.1.5"
typenum = "1.14.0"
vec_map = "0.8.2"
smallvec = "1.8.0"
arbitrary = { version = "1.2.3", features = ["derive"] }
alloy-primitives = { version = "0.8.0", features = ["arbitrary"] }


[dev-dependencies]
ssz_types = "0.10"
proptest = "1.0.0"
tree_hash_derive = "0.9"
criterion = "0.5"
<<<<<<< HEAD
dhat = "0.3.3"
=======
serde_json = "1.0.0"
>>>>>>> 70af59fe

[features]
debug = []

[[bench]]
name = "rebase"
harness = false

[[bench]]
name = "tree_hash_root"
harness = false

[[bench]]
name = "ssz"
harness = false

[[bench]]
name = "pop_front"
harness = false

[profile.bench]
debug = true<|MERGE_RESOLUTION|>--- conflicted
+++ resolved
@@ -33,11 +33,8 @@
 proptest = "1.0.0"
 tree_hash_derive = "0.9"
 criterion = "0.5"
-<<<<<<< HEAD
 dhat = "0.3.3"
-=======
 serde_json = "1.0.0"
->>>>>>> 70af59fe
 
 [features]
 debug = []
