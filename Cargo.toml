[package]
name = "milhouse"
version = "0.4.0"
description = "Persistent binary merkle tree"
edition = "2021"
license = "Apache-2.0"
readme = "README.md"
repository = "https://github.com/sigp/milhouse"
documentation = "https://docs.rs/milhouse"
keywords = ["ethereum", "functional"]
categories = ["data-structures", "cryptography::cryptocurrencies"]

[dependencies]
educe = "0.6.0"
ethereum_hashing = "0.7.0"
<<<<<<< HEAD
ethereum_ssz = "0.8"
ethereum_ssz_derive = "0.8"
=======
ethereum_ssz = "0.8.0"
ethereum_ssz_derive = "0.8.0"
>>>>>>> 194e929e
itertools = "0.13.0"
parking_lot = "0.12.1"
rayon = "1.5.1"
serde = { version = "1.0.0", features = ["derive"] }
tree_hash = "0.9"
triomphe = "0.1.5"
typenum = "1.14.0"
vec_map = "0.8.2"
smallvec = "1.8.0"
arbitrary = { version = "1.2.3", features = ["derive"] }
alloy-primitives = { version = "0.8.0", features = ["arbitrary"] }


[dev-dependencies]
<<<<<<< HEAD
ssz_types = "0.10"
=======
ssz_types = "0.9.0"
>>>>>>> 194e929e
proptest = "1.0.0"
tree_hash_derive = "0.9"
criterion = "0.5"

[features]
debug = []

[[bench]]
name = "rebase"
harness = false

[[bench]]
name = "tree_hash_root"
harness = false

[[bench]]
name = "ssz"
harness = false

[[bench]]
name = "pop_front"
harness = false<|MERGE_RESOLUTION|>--- conflicted
+++ resolved
@@ -13,13 +13,8 @@
 [dependencies]
 educe = "0.6.0"
 ethereum_hashing = "0.7.0"
-<<<<<<< HEAD
 ethereum_ssz = "0.8"
 ethereum_ssz_derive = "0.8"
-=======
-ethereum_ssz = "0.8.0"
-ethereum_ssz_derive = "0.8.0"
->>>>>>> 194e929e
 itertools = "0.13.0"
 parking_lot = "0.12.1"
 rayon = "1.5.1"
@@ -34,11 +29,7 @@
 
 
 [dev-dependencies]
-<<<<<<< HEAD
 ssz_types = "0.10"
-=======
-ssz_types = "0.9.0"
->>>>>>> 194e929e
 proptest = "1.0.0"
 tree_hash_derive = "0.9"
 criterion = "0.5"
